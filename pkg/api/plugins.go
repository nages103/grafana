--- conflicted
+++ resolved
@@ -8,11 +8,7 @@
 	"os"
 	"path/filepath"
 	"sort"
-<<<<<<< HEAD
 	"strings"
-	"time"
-=======
->>>>>>> 49c42112
 
 	"github.com/grafana/grafana/pkg/setting"
 	"gopkg.in/macaron.v1"
@@ -251,8 +247,8 @@
 // /public/plugins/:pluginId/*
 func (hs *HTTPServer) GetPluginAssets(c *models.ReqContext) {
 	pluginID := c.Params("pluginId")
-	plugin, exists := manager.Plugins[pluginID]
-	if !exists {
+	plugin := hs.PluginManager.GetPlugin(pluginID)
+	if plugin == nil {
 		c.Handle(hs.Cfg, 404, "Plugin not found parameters error", nil)
 		return
 	}
