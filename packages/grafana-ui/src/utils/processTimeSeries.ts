// Libraries
import isNumber from 'lodash/isNumber';

import { colors } from './colors';

// Types
<<<<<<< HEAD
import { TimeSeries, TimeSeriesVMs, NullValueMode, TimeSeriesValue } from '../types';
import { getFlotPairs } from './flotPairs';
=======
import { TimeSeriesVMs, NullValueMode, TimeSeriesValue, TableData } from '../types';
>>>>>>> 30f0c350

interface Options {
  data: TableData[];
  xColumn?: number; // Time (or null to guess)
  yColumn?: number; // Value (or null to guess)
  nullValueMode: NullValueMode;
}

// NOTE: this should move to processTableData.ts
// I left it as is so the merge changes are more clear.
export function processTimeSeries({ data, xColumn, yColumn, nullValueMode }: Options): TimeSeriesVMs {
  const vmSeries = data.map((item, index) => {
    if (!isNumber(xColumn)) {
      xColumn = 1; // Default timeseries colum.  TODO, find first time field!
    }
    if (!isNumber(yColumn)) {
      yColumn = 0; // TODO, find first non-time field
    }

    // TODO? either % or throw error?
    if (xColumn >= item.columns.length) {
      throw new Error('invalid colum: ' + xColumn);
    }
    if (yColumn >= item.columns.length) {
      throw new Error('invalid colum: ' + yColumn);
    }

    const colorIndex = index % colors.length;
<<<<<<< HEAD
    const label = item.target;

    // Use external calculator just to make sure it works :)
    const result = getFlotPairs({
      rows: item.datapoints,
      xIndex: 1,
      yIndex: 0,
      nullValueMode,
    });
=======
    const label = item.columns[yColumn].text;
    const result = [];
>>>>>>> 30f0c350

    // stat defaults
    let total = 0;
    let max: TimeSeriesValue = -Number.MAX_VALUE;
    let min: TimeSeriesValue = Number.MAX_VALUE;
    let logmin = Number.MAX_VALUE;
    let avg: TimeSeriesValue = null;
    let current: TimeSeriesValue = null;
    let first: TimeSeriesValue = null;
    let delta: TimeSeriesValue = 0;
    let diff: TimeSeriesValue = null;
    let range: TimeSeriesValue = null;
    let timeStep = Number.MAX_VALUE;
    let allIsNull = true;
    let allIsZero = true;

    const ignoreNulls = nullValueMode === NullValueMode.Ignore;
    const nullAsZero = nullValueMode === NullValueMode.AsZero;

    let currentTime: TimeSeriesValue = null;
    let currentValue: TimeSeriesValue = null;
    let nonNulls = 0;
    let previousTime: TimeSeriesValue = null;
    let previousValue = 0;
    let previousDeltaUp = true;

    for (let i = 0; i < item.rows.length; i++) {
      currentValue = item.rows[i][yColumn];
      currentTime = item.rows[i][xColumn];

      if (typeof currentTime !== 'number') {
        continue;
      }

      if (currentValue !== null && typeof currentValue !== 'number') {
        throw { message: 'Time series contains non number values' };
      }

      // Due to missing values we could have different timeStep all along the series
      // so we have to find the minimum one (could occur with aggregators such as ZimSum)
      if (previousTime !== null && currentTime !== null) {
        const currentStep = currentTime - previousTime;
        if (currentStep < timeStep) {
          timeStep = currentStep;
        }
      }

      previousTime = currentTime;

      if (currentValue === null) {
        if (ignoreNulls) {
          continue;
        }
        if (nullAsZero) {
          currentValue = 0;
        }
      }

      if (currentValue !== null) {
        if (isNumber(currentValue)) {
          total += currentValue;
          allIsNull = false;
          nonNulls++;
        }

        if (currentValue > max) {
          max = currentValue;
        }

        if (currentValue < min) {
          min = currentValue;
        }

        if (first === null) {
          first = currentValue;
        } else {
          if (previousValue > currentValue) {
            // counter reset
            previousDeltaUp = false;
            if (i === item.rows.length - 1) {
              // reset on last
              delta += currentValue;
            }
          } else {
            if (previousDeltaUp) {
              delta += currentValue - previousValue; // normal increment
            } else {
              delta += currentValue; // account for counter reset
            }
            previousDeltaUp = true;
          }
        }
        previousValue = currentValue;

        if (currentValue < logmin && currentValue > 0) {
          logmin = currentValue;
        }

        if (currentValue !== 0) {
          allIsZero = false;
        }
      }
    }

    if (max === -Number.MAX_VALUE) {
      max = null;
    }

    if (min === Number.MAX_VALUE) {
      min = null;
    }

    if (result.length && !allIsNull) {
      avg = total / nonNulls;
      current = result[result.length - 1][1];
      if (current === null && result.length > 1) {
        current = result[result.length - 2][1];
      }
    }

    if (max !== null && min !== null) {
      range = max - min;
    }

    if (current !== null && first !== null) {
      diff = current - first;
    }

    const count = result.length;

    return {
      data: result,
      label: label,
      color: colors[colorIndex],
      allIsZero,
      allIsNull,
      stats: {
        total,
        min,
        max,
        current,
        logmin,
        avg,
        diff,
        delta,
        timeStep,
        range,
        count,
        first,
      },
    };
  });

  return vmSeries;
}<|MERGE_RESOLUTION|>--- conflicted
+++ resolved
@@ -4,12 +4,8 @@
 import { colors } from './colors';
 
 // Types
-<<<<<<< HEAD
-import { TimeSeries, TimeSeriesVMs, NullValueMode, TimeSeriesValue } from '../types';
 import { getFlotPairs } from './flotPairs';
-=======
 import { TimeSeriesVMs, NullValueMode, TimeSeriesValue, TableData } from '../types';
->>>>>>> 30f0c350
 
 interface Options {
   data: TableData[];
@@ -38,20 +34,15 @@
     }
 
     const colorIndex = index % colors.length;
-<<<<<<< HEAD
-    const label = item.target;
+    const label = item.columns[yColumn].text;
 
     // Use external calculator just to make sure it works :)
     const result = getFlotPairs({
-      rows: item.datapoints,
-      xIndex: 1,
-      yIndex: 0,
+      rows: item.rows,
+      xIndex: xColumn,
+      yIndex: yColumn,
       nullValueMode,
     });
-=======
-    const label = item.columns[yColumn].text;
-    const result = [];
->>>>>>> 30f0c350
 
     // stat defaults
     let total = 0;
