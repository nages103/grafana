--- conflicted
+++ resolved
@@ -12,12 +12,7 @@
   const props: Props = {
     maxValue: 100,
     minValue: 0,
-<<<<<<< HEAD
-    prefix: '',
-    suffix: '',
     displayMode: 'basic',
-=======
->>>>>>> d9db457b
     thresholds: [{ index: 0, value: -Infinity, color: '#7EB26D' }],
     height: 300,
     width: 300,
