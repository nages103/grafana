--- conflicted
+++ resolved
@@ -21,10 +21,7 @@
 import { UPlotChart } from '../uPlot/Plot';
 import { Themeable } from '../../types';
 import { preparePlotData } from '../uPlot/utils';
-<<<<<<< HEAD
-=======
 import { preparePlotFrame } from './utils';
->>>>>>> c269f185
 
 export interface SparklineProps extends Themeable {
   width: number;
@@ -180,19 +177,7 @@
     const { data, configBuilder } = this.state;
     const { width, height, sparkline } = this.props;
     return (
-<<<<<<< HEAD
-      <UPlotChart
-        data={preparePlotData(data)}
-        dataFrame={data}
-        config={configBuilder}
-        width={width}
-        height={height}
-        timeRange={sparkline.timeRange!}
-        timeZone={DefaultTimeZone}
-      />
-=======
       <UPlotChart data={data} config={configBuilder} width={width} height={height} timeRange={sparkline.timeRange!} />
->>>>>>> c269f185
     );
   }
 }