--- conflicted
+++ resolved
@@ -46,17 +46,12 @@
   y: FieldMatcher;
 }
 
-<<<<<<< HEAD
-export interface GraphNGProps extends Omit<PlotProps, 'data' | 'config' | 'dataFrame'> {
-  data: DataFrame[];
-  stacking: StackingMode;
-=======
 export interface GraphNGProps {
   width: number;
   height: number;
   data: DataFrame[];
   timeRange: TimeRange;
->>>>>>> 820866e4
+  stacking: StackingMode;
   legend: VizLegendOptions;
   timeZone: TimeZone;
   fields?: XYFieldMatchers; // default will assume timeseries data
